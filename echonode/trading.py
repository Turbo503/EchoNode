--- conflicted
+++ resolved
@@ -1,14 +1,6 @@
 """Trading utilities for EchoNode."""
 
 from __future__ import annotations
-<<<<<<< HEAD
-
-=======
-<<<<<<< i6bse0-codex/integrate-divergence.py-with-indicators-dropdown
-
-=======
->>>>>>> main
->>>>>>> 42d902fc
 import logging
 import os
 from typing import Optional
