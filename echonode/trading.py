--- conflicted
+++ resolved
@@ -1,11 +1,6 @@
 """Trading utilities for EchoNode."""
 
 from __future__ import annotations
-
-<<<<<<< HEAD
-=======
-import os
->>>>>>> b6e8ac38
 import logging
 import os
 from typing import Optional
