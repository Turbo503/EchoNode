"""GUI components for EchoNode."""

import sys
import threading
from pathlib import Path

import pandas as pd
from PyQt5 import QtWidgets, QtCore, QtGui
from matplotlib.backends.backend_qt5agg import FigureCanvasQTAgg as FigureCanvas
from matplotlib.figure import Figure
import mplfinance as mpf

from .trading import get_exchange, place_order
from .indicators import compute_divergence


class IndicatorPopup(QtWidgets.QListWidget):
    """Popup list for toggling indicators."""

    toggled = QtCore.pyqtSignal(str, bool)

    def __init__(self, indicators: list[str]):
        super().__init__()
        self.setWindowFlags(QtCore.Qt.Popup)
        self.setFocusPolicy(QtCore.Qt.StrongFocus)
        for name in indicators:
            item = QtWidgets.QListWidgetItem(name)
            item.setFlags(item.flags() | QtCore.Qt.ItemIsUserCheckable)
            item.setCheckState(QtCore.Qt.Unchecked)
            self.addItem(item)

    def mousePressEvent(self, event: QtGui.QMouseEvent):
        item = self.itemAt(event.pos())
        if item is not None:
            checked = item.checkState() == QtCore.Qt.Checked
            item.setCheckState(QtCore.Qt.Unchecked if checked else QtCore.Qt.Checked)
            self.toggled.emit(item.text(), not checked)
            event.accept()
            return
        super().mousePressEvent(event)

    def focusOutEvent(self, event: QtGui.QFocusEvent):
        self.hide()
        super().focusOutEvent(event)

DATA_DIR = Path(__file__).resolve().parent / "data" / "ohlcv_data"
DATA_DIR.mkdir(parents=True, exist_ok=True)


class CandlestickCanvas(FigureCanvas):
    """Matplotlib canvas showing candlestick data."""

    def __init__(self, parent=None):
        self.fig = Figure(tight_layout=True)
        super().__init__(self.fig)
        self.setParent(parent)
        self.ax = self.fig.add_subplot(111)
        self._data = pd.DataFrame()
        self.indicator_data: dict[str, pd.DataFrame] = {}
        self.indicators_enabled: dict[str, bool] = {"Divergence": False}
        self.mpl_connect("motion_notify_event", self.on_mouse_move)
        self._crosshair_v = self.ax.axvline(color="gray", lw=0.5, ls="--")
        self._crosshair_h = self.ax.axhline(color="gray", lw=0.5, ls="--")

    def set_indicator_state(self, name: str, state: bool):
        self.indicators_enabled[name] = state
        self.redraw()

    def load_data(self, df: pd.DataFrame):
        self._data = df
        # pre-compute indicator data
        self.indicator_data["Divergence"] = compute_divergence(df)
        self.redraw()

    def redraw(self):
        self.ax.clear()
        if not self._data.empty:
            mpf.plot(self._data, type="candle", ax=self.ax, datetime_format="%H:%M")
            if self.indicators_enabled.get("Divergence"):
                div = self.indicator_data.get("Divergence")
                if div is not None:
                    bulls = div["Bullish"].dropna()
                    bears = div["Bearish"].dropna()
                    if not bulls.empty:
                        self.ax.scatter(bulls.index, bulls.values, marker="^", color="green", zorder=5)
                    if not bears.empty:
                        self.ax.scatter(bears.index, bears.values, marker="v", color="red", zorder=5)
        self.draw()

    def on_mouse_move(self, event):
        if event.inaxes != self.ax:
            return
        if event.xdata is None or event.ydata is None:
            return
<<<<<<< HEAD
        # set_xdata/ydata require a sequence so supply two identical points
        self._crosshair_v.set_xdata([event.xdata, event.xdata])
        self._crosshair_h.set_ydata([event.ydata, event.ydata])
=======
        self._crosshair_v.set_xdata(event.xdata)
        self._crosshair_h.set_ydata(event.ydata)
>>>>>>> ffed4314
        self.draw_idle()


class MainWindow(QtWidgets.QWidget):
    """Main application window."""

    def __init__(self, symbol: str = "BTC/USDT", timeframe: str = "1m"):
        super().__init__()
        self.symbol = symbol
        self.timeframe = timeframe
        self.setWindowTitle("EchoNode")
        self.resize(900, 600)

        self.exchange = None
        self.canvas = CandlestickCanvas(self)
        self.buy_button = QtWidgets.QPushButton("Buy")
        self.sell_button = QtWidgets.QPushButton("Sell")
        self.indicator_button = QtWidgets.QPushButton("Indicators")
        self.indicator_popup = IndicatorPopup(["Divergence"])
        self.indicator_popup.toggled.connect(self.canvas.set_indicator_state)

        layout = QtWidgets.QVBoxLayout(self)
        layout.addWidget(self.canvas)
        buttons = QtWidgets.QHBoxLayout()
        buttons.addWidget(self.buy_button)
        buttons.addWidget(self.sell_button)
        buttons.addWidget(self.indicator_button)
        layout.addLayout(buttons)

        self.indicator_button.clicked.connect(self.show_indicator_popup)

        self.buy_button.clicked.connect(lambda: self.place_order("buy"))
        self.sell_button.clicked.connect(lambda: self.place_order("sell"))

        self.timer = QtCore.QTimer(self)
        self.timer.timeout.connect(self.update_chart)
        self.timer.start(60_000)  # update every minute

        self.update_chart()

    def show_indicator_popup(self):
        pos = self.indicator_button.mapToGlobal(QtCore.QPoint(0, self.indicator_button.height()))
        self.indicator_popup.move(pos)
        self.indicator_popup.show()

    def _get_exchange(self):
        if self.exchange is None:
            self.exchange = get_exchange()
        return self.exchange

    def fetch_data(self) -> pd.DataFrame:
        print("Fetching OHLCV for", self.symbol)
        ex = self._get_exchange()
        ohlcv = ex.fetch_ohlcv(self.symbol, timeframe=self.timeframe, limit=200)
        df = pd.DataFrame(
            ohlcv,
            columns=["Timestamp", "Open", "High", "Low", "Close", "Volume"],
        )
        df["Date"] = pd.to_datetime(df["Timestamp"], unit="ms")
        df.set_index("Date", inplace=True)
        df = df[["Open", "High", "Low", "Close", "Volume"]]
        print("Fetched", len(df), "rows")
        return df

    def update_chart(self):
        def task():
            print("Starting chart update")
            df = self.fetch_data()
            path = DATA_DIR / f"{self.symbol.replace('/', '')}.csv"
            df.to_csv(path)
<<<<<<< HEAD
            print("Saved CSV to", path)
            # load data on the main thread since Matplotlib isn't thread safe
            QtCore.QTimer.singleShot(
                0, lambda df=df: self.canvas.load_data(df)
            )
            print("Queued data for drawing")
=======
            # load data on the main thread since Matplotlib isn't thread safe
            QtCore.QTimer.singleShot(0, lambda df=df: self.canvas.load_data(df))
>>>>>>> ffed4314
        threading.Thread(target=task, daemon=True).start()

    def place_order(self, side: str):
        ex = self._get_exchange()
        try:
            place_order(ex, self.symbol, side, amount=0.001)
        except Exception as exc:
            QtWidgets.QMessageBox.critical(self, "Order Error", str(exc))


def run_gui():
    app = QtWidgets.QApplication(sys.argv)
    win = MainWindow()
    win.show()
    sys.exit(app.exec_())<|MERGE_RESOLUTION|>--- conflicted
+++ resolved
@@ -92,15 +92,10 @@
             return
         if event.xdata is None or event.ydata is None:
             return
-<<<<<<< HEAD
         # set_xdata/ydata require a sequence so supply two identical points
         self._crosshair_v.set_xdata([event.xdata, event.xdata])
         self._crosshair_h.set_ydata([event.ydata, event.ydata])
-=======
-        self._crosshair_v.set_xdata(event.xdata)
-        self._crosshair_h.set_ydata(event.ydata)
->>>>>>> ffed4314
-        self.draw_idle()
+
 
 
 class MainWindow(QtWidgets.QWidget):
@@ -170,17 +165,12 @@
             df = self.fetch_data()
             path = DATA_DIR / f"{self.symbol.replace('/', '')}.csv"
             df.to_csv(path)
-<<<<<<< HEAD
             print("Saved CSV to", path)
             # load data on the main thread since Matplotlib isn't thread safe
             QtCore.QTimer.singleShot(
                 0, lambda df=df: self.canvas.load_data(df)
             )
             print("Queued data for drawing")
-=======
-            # load data on the main thread since Matplotlib isn't thread safe
-            QtCore.QTimer.singleShot(0, lambda df=df: self.canvas.load_data(df))
->>>>>>> ffed4314
         threading.Thread(target=task, daemon=True).start()
 
     def place_order(self, side: str):
