"""GUI components for EchoNode."""

import sys
import threading
from pathlib import Path

import pandas as pd
from PyQt5 import QtWidgets, QtCore, QtGui
from matplotlib.backends.backend_qt5agg import FigureCanvasQTAgg as FigureCanvas
from matplotlib.figure import Figure
import mplfinance as mpf

from .trading import get_exchange, place_order
from .indicators import compute_divergence


class IndicatorPopup(QtWidgets.QListWidget):
    """Popup list for toggling indicators."""

    toggled = QtCore.pyqtSignal(str, bool)

    def __init__(self, indicators: list[str]):
        super().__init__()
        self.setWindowFlags(QtCore.Qt.Popup)
        self.setFocusPolicy(QtCore.Qt.StrongFocus)
        for name in indicators:
            item = QtWidgets.QListWidgetItem(name)
            item.setFlags(item.flags() | QtCore.Qt.ItemIsUserCheckable)
            item.setCheckState(QtCore.Qt.Unchecked)
            self.addItem(item)

    def mousePressEvent(self, event: QtGui.QMouseEvent):
        item = self.itemAt(event.pos())
        if item is not None:
            checked = item.checkState() == QtCore.Qt.Checked
            item.setCheckState(QtCore.Qt.Unchecked if checked else QtCore.Qt.Checked)
            self.toggled.emit(item.text(), not checked)
            event.accept()
            return
        super().mousePressEvent(event)

    def focusOutEvent(self, event: QtGui.QFocusEvent):
        self.hide()
        super().focusOutEvent(event)

DATA_DIR = Path(__file__).resolve().parent / "data" / "ohlcv_data"
DATA_DIR.mkdir(parents=True, exist_ok=True)


class CandlestickCanvas(FigureCanvas):
    """Matplotlib canvas showing candlestick data."""

    data_loaded = QtCore.pyqtSignal(object)

    def __init__(self, parent=None):
        self.fig = Figure(tight_layout=True)
        super().__init__(self.fig)
        self.setParent(parent)
        self.ax = self.fig.add_subplot(111)
        self._data = pd.DataFrame()
        self.indicator_data: dict[str, pd.DataFrame] = {}
        self.indicators_enabled: dict[str, bool] = {"Divergence": False}
        self.mpl_connect("motion_notify_event", self.on_mouse_move)
        self._crosshair_v = self.ax.axvline(color="gray", lw=0.5, ls="--")
        self._crosshair_h = self.ax.axhline(color="gray", lw=0.5, ls="--")
        # load_data may be called from worker threads via the signal
        self.data_loaded.connect(self.load_data)

    def set_indicator_state(self, name: str, state: bool):
        self.indicators_enabled[name] = state
        self.redraw()

        # load_data may be called from worker threads via the signal
        self.data_loaded.connect(self.load_data)

    def set_indicator_state(self, name: str, state: bool):
        self.indicators_enabled[name] = state
        self.redraw()

    def load_data(self, df: pd.DataFrame):
        self._data = df
        # pre-compute indicator data
        self.indicator_data["Divergence"] = compute_divergence(df)
        self.redraw()

    def redraw(self):
        self.ax.clear()
        if not self._data.empty:
            print("Redrawing chart with", len(self._data), "rows")
            mpf.plot(self._data, type="candle", ax=self.ax, datetime_format="%H:%M")
            if self.indicators_enabled.get("Divergence"):
                div = self.indicator_data.get("Divergence")
                if div is not None:
                    bulls = div["Bullish"].dropna()
                    bears = div["Bearish"].dropna()
                    if not bulls.empty:
                        self.ax.scatter(bulls.index, bulls.values, marker="^", color="green", zorder=5)
                    if not bears.empty:
                        self.ax.scatter(bears.index, bears.values, marker="v", color="red", zorder=5)
        # recreate crosshair lines so they persist after clearing
        self._crosshair_v = self.ax.axvline(color="gray", lw=0.5, ls="--")
        self._crosshair_h = self.ax.axhline(color="gray", lw=0.5, ls="--")
        self.draw()

    def on_mouse_move(self, event):
        if event.inaxes != self.ax:
            return
        if event.xdata is None or event.ydata is None:
            return
        # set_xdata/ydata require a sequence so supply two identical points
        self._crosshair_v.set_xdata([event.xdata, event.xdata])
        self._crosshair_h.set_ydata([event.ydata, event.ydata])
        self.draw_idle()



class MainWindow(QtWidgets.QWidget):
    """Main application window."""

    def __init__(self, symbol: str = "BTC/USDT", timeframe: str = "1m"):
        super().__init__()
        self.symbol = symbol
        self.timeframe = timeframe
        self.setWindowTitle("EchoNode")
        self.resize(900, 600)

        self.exchange = None
        self.canvas = CandlestickCanvas(self)
        self.buy_button = QtWidgets.QPushButton("Buy")
        self.sell_button = QtWidgets.QPushButton("Sell")
        self.indicator_button = QtWidgets.QPushButton("Indicators")
        self.indicator_popup = IndicatorPopup(["Divergence"])
        self.indicator_popup.toggled.connect(self.canvas.set_indicator_state)

        layout = QtWidgets.QVBoxLayout(self)
        layout.addWidget(self.canvas)
        buttons = QtWidgets.QHBoxLayout()
        buttons.addWidget(self.buy_button)
        buttons.addWidget(self.sell_button)
        buttons.addWidget(self.indicator_button)
        layout.addLayout(buttons)

        self.indicator_button.clicked.connect(self.show_indicator_popup)

        self.buy_button.clicked.connect(lambda: self.place_order("buy"))
        self.sell_button.clicked.connect(lambda: self.place_order("sell"))

        self.update_thread: threading.Thread | None = None
        self.timer = QtCore.QTimer(self)
        self.timer.timeout.connect(self.update_chart)
        self.timer.start(60_000)  # update every minute

        self.update_chart()

    def show_indicator_popup(self):
        pos = self.indicator_button.mapToGlobal(QtCore.QPoint(0, self.indicator_button.height()))
        self.indicator_popup.move(pos)
        self.indicator_popup.show()

    def _get_exchange(self):
        if self.exchange is None:
            self.exchange = get_exchange()
        return self.exchange

    def fetch_data(self) -> pd.DataFrame:
        print("Fetching OHLCV for", self.symbol)
        ex = self._get_exchange()
        ohlcv = ex.fetch_ohlcv(self.symbol, timeframe=self.timeframe, limit=200)
        df = pd.DataFrame(
            ohlcv,
            columns=["Timestamp", "Open", "High", "Low", "Close", "Volume"],
        )
        df["Date"] = pd.to_datetime(df["Timestamp"], unit="ms")
        df.set_index("Date", inplace=True)
        df = df[["Open", "High", "Low", "Close", "Volume"]]
        print("Fetched", len(df), "rows")
        return df

    def update_chart(self):
        if self.update_thread and self.update_thread.is_alive():
            print("Update already in progress")
            return

        def task():
<<<<<<< HEAD
            try:
                print("Starting chart update")
                df = self.fetch_data()
                path = DATA_DIR / f"{self.symbol.replace('/', '')}.csv"
                df.to_csv(path)
                print("Saved CSV to", path)
                # emit the data so the canvas loads it on the GUI thread
                self.canvas.data_loaded.emit(df)
                print("Queued data for drawing")
            except Exception as exc:
                print("Error updating chart:", exc)
            finally:
                self.update_thread = None

        self.update_thread = threading.Thread(target=task, daemon=True)
        self.update_thread.start()
=======
            print("Starting chart update")
            df = self.fetch_data()
            path = DATA_DIR / f"{self.symbol.replace('/', '')}.csv"
            df.to_csv(path)
            print("Saved CSV to", path)
            # emit the data so the canvas loads it on the GUI thread
            self.canvas.data_loaded.emit(df)

            print("Queued data for drawing")
        threading.Thread(target=task, daemon=True).start()
>>>>>>> 42d902fc

    def place_order(self, side: str):
        ex = self._get_exchange()
        try:
            place_order(ex, self.symbol, side, amount=0.001)
        except Exception as exc:
            QtWidgets.QMessageBox.critical(self, "Order Error", str(exc))


def run_gui():
    app = QtWidgets.QApplication(sys.argv)
    win = MainWindow()
    win.show()
    sys.exit(app.exec_())<|MERGE_RESOLUTION|>--- conflicted
+++ resolved
@@ -182,7 +182,6 @@
             return
 
         def task():
-<<<<<<< HEAD
             try:
                 print("Starting chart update")
                 df = self.fetch_data()
@@ -199,18 +198,7 @@
 
         self.update_thread = threading.Thread(target=task, daemon=True)
         self.update_thread.start()
-=======
-            print("Starting chart update")
-            df = self.fetch_data()
-            path = DATA_DIR / f"{self.symbol.replace('/', '')}.csv"
-            df.to_csv(path)
-            print("Saved CSV to", path)
-            # emit the data so the canvas loads it on the GUI thread
-            self.canvas.data_loaded.emit(df)
-
-            print("Queued data for drawing")
-        threading.Thread(target=task, daemon=True).start()
->>>>>>> 42d902fc
+
 
     def place_order(self, side: str):
         ex = self._get_exchange()
