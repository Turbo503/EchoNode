--- conflicted
+++ resolved
@@ -8,20 +8,12 @@
 from tkinter import ttk, messagebox
 
 import pandas as pd
-<<<<<<< HEAD
 from matplotlib.backends.backend_tkagg import FigureCanvasTkAgg
-=======
-from PyQt5 import QtWidgets, QtCore, QtGui
-from matplotlib.backends.backend_qt5agg import FigureCanvasQTAgg as FigureCanvas
->>>>>>> d08cfbf8
 from matplotlib.figure import Figure
 import mplfinance as mpf
 
 from .trading import get_exchange, place_order
 from .indicators import compute_divergence
-<<<<<<< HEAD
-=======
-
 
 class IndicatorPopup(QtWidgets.QListWidget):
     """Popup list for toggling indicators."""
@@ -51,13 +43,12 @@
     def focusOutEvent(self, event: QtGui.QFocusEvent):
         self.hide()
         super().focusOutEvent(event)
->>>>>>> d08cfbf8
+
 
 DATA_DIR = Path(__file__).resolve().parent / "data" / "ohlcv_data"
 DATA_DIR.mkdir(parents=True, exist_ok=True)
 
 
-<<<<<<< HEAD
 class IndicatorPopup(tk.Toplevel):
     """Popup window for toggling indicators."""
 
@@ -91,14 +82,6 @@
     """Matplotlib canvas for candlestick data."""
 
     def __init__(self, master: tk.Widget):
-=======
-class CandlestickCanvas(FigureCanvas):
-    """Matplotlib canvas showing candlestick data."""
-
-    data_loaded = QtCore.pyqtSignal(object)
-
-    def __init__(self, parent=None):
->>>>>>> d08cfbf8
         self.fig = Figure(tight_layout=True)
         self.ax = self.fig.add_subplot(111)
         self.canvas = FigureCanvasTkAgg(self.fig, master=master)
@@ -109,10 +92,6 @@
         self._data = pd.DataFrame()
         self.indicator_data: dict[str, pd.DataFrame] = {}
         self.indicators_enabled: dict[str, bool] = {"Divergence": False}
-<<<<<<< HEAD
-=======
-        self.mpl_connect("motion_notify_event", self.on_mouse_move)
->>>>>>> d08cfbf8
         self._crosshair_v = self.ax.axvline(color="gray", lw=0.5, ls="--")
         self._crosshair_h = self.ax.axhline(color="gray", lw=0.5, ls="--")
         # load_data may be called from worker threads via the signal
@@ -135,10 +114,6 @@
 
     def load_data(self, df: pd.DataFrame):
         self._data = df
-<<<<<<< HEAD
-=======
-        # pre-compute indicator data
->>>>>>> d08cfbf8
         self.indicator_data["Divergence"] = compute_divergence(df)
         self.redraw()
 
@@ -146,23 +121,19 @@
         self.ax.clear()
         if not self._data.empty:
             print("Redrawing chart with", len(self._data), "rows")
-<<<<<<< HEAD
             mpf.plot(
                 self._data,
                 type="candle",
                 ax=self.ax,
                 datetime_format="%H:%M",
             )
-=======
-            mpf.plot(self._data, type="candle", ax=self.ax, datetime_format="%H:%M")
->>>>>>> d08cfbf8
+
             if self.indicators_enabled.get("Divergence"):
                 div = self.indicator_data.get("Divergence")
                 if div is not None:
                     bulls = div["Bullish"].dropna()
                     bears = div["Bearish"].dropna()
                     if not bulls.empty:
-<<<<<<< HEAD
                         self.ax.scatter(
                             bulls.index,
                             bulls.values,
@@ -181,38 +152,19 @@
         self._crosshair_v = self.ax.axvline(color="gray", lw=0.5, ls="--")
         self._crosshair_h = self.ax.axhline(color="gray", lw=0.5, ls="--")
         self.canvas.draw_idle()
-=======
-                        self.ax.scatter(bulls.index, bulls.values, marker="^", color="green", zorder=5)
-                    if not bears.empty:
-                        self.ax.scatter(bears.index, bears.values, marker="v", color="red", zorder=5)
-        # recreate crosshair lines so they persist after clearing
-        self._crosshair_v = self.ax.axvline(color="gray", lw=0.5, ls="--")
-        self._crosshair_h = self.ax.axhline(color="gray", lw=0.5, ls="--")
-        self.draw()
->>>>>>> d08cfbf8
+
 
     def on_mouse_move(self, event):
         if event.inaxes != self.ax:
             return
         if event.xdata is None or event.ydata is None:
             return
-<<<<<<< HEAD
         self._crosshair_v.set_xdata([event.xdata, event.xdata])
         self._crosshair_h.set_ydata([event.ydata, event.ydata])
         self.canvas.draw_idle()
 
 
 class MainWindow(tk.Tk):
-=======
-        # set_xdata/ydata require a sequence so supply two identical points
-        self._crosshair_v.set_xdata([event.xdata, event.xdata])
-        self._crosshair_h.set_ydata([event.ydata, event.ydata])
-        self.draw_idle()
-
-
-
-class MainWindow(QtWidgets.QWidget):
->>>>>>> d08cfbf8
     """Main application window."""
 
     def __init__(self, symbol: str = "BTC/USDT", timeframe: str = "1m"):
@@ -226,8 +178,6 @@
         self.update_thread: threading.Thread | None = None
 
         self.canvas = CandlestickCanvas(self)
-<<<<<<< HEAD
-
         btn_frame = ttk.Frame(self)
         btn_frame.pack(fill="x")
         self.buy_button = ttk.Button(btn_frame, text="Buy", command=lambda: self.place_order("buy"))
@@ -241,31 +191,7 @@
 
         self.update_interval_ms = 60_000
         self.after(0, self.update_chart)
-=======
-        self.buy_button = QtWidgets.QPushButton("Buy")
-        self.sell_button = QtWidgets.QPushButton("Sell")
-        self.indicator_button = QtWidgets.QPushButton("Indicators")
-        self.indicator_popup = IndicatorPopup(["Divergence"])
-        self.indicator_popup.toggled.connect(self.canvas.set_indicator_state)
-
-        layout = QtWidgets.QVBoxLayout(self)
-        layout.addWidget(self.canvas)
-        buttons = QtWidgets.QHBoxLayout()
-        buttons.addWidget(self.buy_button)
-        buttons.addWidget(self.sell_button)
-        buttons.addWidget(self.indicator_button)
-        layout.addLayout(buttons)
-
-        self.indicator_button.clicked.connect(self.show_indicator_popup)
-
-        self.buy_button.clicked.connect(lambda: self.place_order("buy"))
-        self.sell_button.clicked.connect(lambda: self.place_order("sell"))
-
-        self.update_thread: threading.Thread | None = None
-        self.timer = QtCore.QTimer(self)
-        self.timer.timeout.connect(self.update_chart)
-        self.timer.start(60_000)  # update every minute
->>>>>>> d08cfbf8
+
 
     def show_indicator_popup(self):
         x = self.indicator_button.winfo_rootx()
@@ -299,10 +225,8 @@
     def update_chart(self):
         if self.update_thread and self.update_thread.is_alive():
             print("Update already in progress")
-<<<<<<< HEAD
             self.after(self.update_interval_ms, self.update_chart)
-=======
->>>>>>> d08cfbf8
+
             return
 
         def task():
@@ -312,12 +236,8 @@
                 path = DATA_DIR / f"{self.symbol.replace('/', '')}.csv"
                 df.to_csv(path)
                 print("Saved CSV to", path)
-<<<<<<< HEAD
                 self.after(0, lambda: self.canvas.load_data(df))
-=======
-                # emit the data so the canvas loads it on the GUI thread
-                self.canvas.data_loaded.emit(df)
->>>>>>> d08cfbf8
+
                 print("Queued data for drawing")
             except Exception as exc:
                 print("Error updating chart:", exc)
@@ -326,11 +246,8 @@
 
         self.update_thread = threading.Thread(target=task, daemon=True)
         self.update_thread.start()
-<<<<<<< HEAD
         self.after(self.update_interval_ms, self.update_chart)
-=======
-
->>>>>>> d08cfbf8
+
 
     def place_order(self, side: str):
         ex = self._get_exchange()
